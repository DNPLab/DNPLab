--- conflicted
+++ resolved
@@ -8,22 +8,7 @@
     # Define __version__
     exec(f.read())
 
-<<<<<<< HEAD
-with open("docs/requirements.txt", "r") as f:
-    _all_packages_ = []
-    for line in f:
-        _all_packages_.append(line)
 
-    # remove optional packages
-    _optional_packages_ = ["scikit-rf"]
-    for optional_package in _optional_packages_:
-        for i in range(len(_all_packages_)):
-            if optional_package in _all_packages_[i]:
-                _all_packages_.pop(i)
-
-    _install_requires_ = _all_packages_
-
-=======
 # NOT WORKING FOR PIP
 # with open("requirements.txt", "r") as f:
 #     _all_packages_ = []
@@ -37,8 +22,7 @@
 #                 _all_packages_.pop(i)
 
 #     _install_requires_ = _all_packages_
-    
->>>>>>> 1c0e1fa9
+
 
 setup(
     name="dnplab",
@@ -59,15 +43,11 @@
     },
     keywords=["ODNP", "DNP", "NMR"],
     python_requires=">=3.8",
-<<<<<<< HEAD
-    install_requires=_install_requires_,
-=======
     install_requires= ["numpy>=1.24",
                         "scipy>=1.10",
                         "matplotlib>=3.7",
                         "h5py>=3.10",],
     # install_requires = _install_requires_,
->>>>>>> 1c0e1fa9
     classifiers=[
         "Development Status :: 3 - Alpha",
         "License :: OSI Approved :: MIT License",
