--- conflicted
+++ resolved
@@ -24,11 +24,7 @@
       fail-fast: true 
       matrix:
         os: [ ubuntu-latest, macos-latest, windows-latest ]
-<<<<<<< HEAD
-        python-version: ["3.7", "3.8", "3.9", "3.10"]
-=======
         python-version: [3.7, 3.8, 3.9, '3.10']
->>>>>>> 9751f64c
 
     steps:
     - uses: actions/checkout@v3
