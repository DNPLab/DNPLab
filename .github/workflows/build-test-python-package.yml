# This workflow will install Python dependencies, run tests with a Cartesian product of Python versions and OS'
# For more information see: https://help.github.com/actions/language-and-framework-guides/using-python-with-github-actions

name: Build and Test the Python package

on:
  push:
    branches: [ master, develop ]
    paths: 
    - '**.py'
    - '**.yml'
  pull_request:
    branches: [ master, develop ]
    paths: 
    - '**.py'
    - '**.yml'

  workflow_dispatch:

jobs:
  build-unix:
    runs-on: ${{ matrix.os }}
    strategy:
      fail-fast: true 
      matrix:
        os: [ ubuntu-latest, macos-latest, windows-latest ]
        python-version: ['3.10', '3.11']

    steps:
    - uses: actions/checkout@v4
    - name: Set up Python ${{ matrix.python-version }}
      uses: actions/setup-python@v5
      with:
        python-version: ${{ matrix.python-version }}
    - name: Display Python version
      run: python -c "import sys; print(sys.version)"
    - name: Install dependencies
      run: |
        python -m pip install --upgrade pip
<<<<<<< HEAD
        pip install flake8==6.0 black==24.4 pytest==7.3 
=======
        pip install flake8==6.0 black==23.3 pytest==8.2.2 setuptools==70.2.0
>>>>>>> ad2e726a
        pip install -r requirements.txt

#     - name: Lint with flake8
#       run: |
#         # stop the build if there are Python syntax errors or undefined names
#         flake8 . --count --select=E9,F63,F7,F82 --show-source --statistics
#         # exit-zero treats all errors as warnings. The GitHub editor is 127 chars wide
#         flake8 . --count --exit-zero --max-complexity=10 --max-line-length=127 --statistics

    - name: Check PEP-8 format for code consistency
      run: |
        black dnplab --check 

    - name: Test with pytest 
      # pytest is compatible with unittest
      run: |
        python -m pytest<|MERGE_RESOLUTION|>--- conflicted
+++ resolved
@@ -37,11 +37,8 @@
     - name: Install dependencies
       run: |
         python -m pip install --upgrade pip
-<<<<<<< HEAD
         pip install flake8==6.0 black==24.4 pytest==7.3 
-=======
-        pip install flake8==6.0 black==23.3 pytest==8.2.2 setuptools==70.2.0
->>>>>>> ad2e726a
+
         pip install -r requirements.txt
 
 #     - name: Lint with flake8
