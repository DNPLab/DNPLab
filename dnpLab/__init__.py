--- conflicted
+++ resolved
@@ -7,8 +7,5 @@
 from . import hydrationGUI
 from . import core
 from . import dnpResults
-<<<<<<< HEAD
 from . import dnpTools
-=======
-from .version import __version__
->>>>>>> c2ad189b
+from .version import __version__