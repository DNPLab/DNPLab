import matplotlib.pyplot as _plt
import numpy as _np
from warnings import warn

from ..core.data import DNPData
from ..config.config import DNPLAB_CONFIG

"""
Standard dnplab colors

dark_green = DNPLAB_CONFIG.get('COLORS','dark_green')
light_green = DNPLAB_CONFIG.get('COLORS','light_green')
dark_grey = DNPLAB_CONFIG.get('COLORS','dark_grey')
light_grey = DNPLAB_CONFIG.get('COLORS','light_grey')
orange=DNPLAB_CONFIG.get('COLORS','orange')
"""

# hand curated list of plotting arguments that are forwarded, from config file
forwarded_pyplot_plots = DNPLAB_CONFIG.getlist("PLOTTING", "forwarded_pyplot_plots")


cycler_list = [
    DNPLAB_CONFIG.get("COLORS", color_key)
    for color_key in DNPLAB_CONFIG["COLORS"].keys()
]
_plt.rcParams["lines.linewidth"] = 1.5
_plt.rcParams["axes.prop_cycle"] = _plt.cycler(color=cycler_list)

show = _plt.show


def plot(data, *args, **kwargs):
    """Plot function for dnpdata object

    Args:
        data (DNPData): DNPData object for matplotlib plot function
        args: args for matplotlib plot function
        kwargs: kwargs for matplotlib plot function

        if any of semilogy, semilogx, polar, loglog, scatter, errorbar or step is in kwargs the argument will be evaluated with
        bool(). If this evaluates to True the corresponding matplotlib function is used instead of the standard plot

    Returns:
        Returns formated matplotlib plot.

    Example:

       Plotting a DNPData object:

       >>> dnp.plt.figure()
       >>> dnp.plot(data)
       >>> dnp.plt.show()

       # Plotting two DNPData objects (data1 and data2) on the same figure:

       >>> dnp.plt.figure()
       >>> dnp.plot(data1)
       >>> dnp.plot(data2)
       >>> dnp.plt.show()

       Plotting a DNPData object with some custom parameters:

       >>> dnp.plt.figure()
       >>> dnp.plot(data, 'k-', linewidth = 3.0, alpha = 0.5)
       >>> dnp.plt.show()

       Plotting a DNPData object with a semilogy plot (possible arguments: semilogy=1, semilogy=True, semilogy="True")
       Forwarded arguments: semilogy, semilogx, polar, loglog, scatter, errorbar or step
       The absolute value is taken to ensure that the y axis is always positive

       >>> dnp.plt.figure()
       >>> dnp.plot(np.abs(data), 'k-', linewidth = 3.0, alpha = 0.5, semilogy=1)
       >>> dnp.plt.show()

    """

    if "dim" in kwargs:
        dim = kwargs.pop("dim")
    else:
        dim = data.dims[0]

    coord = data.coords[dim]

    data.unfold(dim)

    # will try to plot various pyplot utility plot functions into same axis, the use should know what he does!
    # no unittest added, but only hand tested with semilogy and normal plot works as intended ni fancy_plot)
    use_default = True
    plot_function_list = []
    for k in forwarded_pyplot_plots:
        if bool(kwargs.pop(k, None)):
            plot_function_list.append(getattr(_plt, k))
            use_default = False
    for f in plot_function_list:
        f(coord, data.values.real, *args, **kwargs)
    if use_default:
        _plt.plot(coord, data.values.real, *args, **kwargs)
    data.fold()


def fancy_plot(data, xlim=[], title="", showPar=False, *args, **kwargs):
    """Streamline Plot function for dnpdata objects

    This function creates streamlined plots for NMR and EPR spectra. The type of the spectrum is detected from the attribute "experiment_type" of the dnpdata object. Currently the following types are implemented: nmr_spectrum, epr_spectrum, enhancements_P, and inversion_recovery. The function will automatically format the plot according to the "experiment_type" attribute.

    Args:
        data (DNPData): DNPData object with values to plot
        xlim (tuple): List of limit values for plotting function
        title (str): Plot title
        showPar (boolean): Toggle whether to show experiment parameters

    Returns:
        Returns formatted matplotlib plot.

    Example:

        Simply just plotting the dnpdata object:

        >>> dnp.fancy_plot(data)

        Plot EPR spectrum from 344 mT to 354 mT, show experimental parameters:

        >>> dnp.fancy_plot(data, xlim=[344, 354], title="EPR Spectrum", showPar=True)

    """

    if "experiment_type" not in data.attrs:
        warn("experiment_type not defined in data.attrs, falling back to plot function")
        plot(data, *args, **kwargs)
        return
    elif data.attrs["experiment_type"] == None:
        warn("experiment_type is None, falling back to plot function")
        plot(data, *args, **kwargs)
        return

    _plt.grid(True)
    _plt.title(title)

    if data.attrs["experiment_type"] == "nmr_spectrum":
        if "dim" in kwargs:
            dim = kwargs.pop("dim")
        else:
            dim = data.dims[0]
        coord = data.coords[dim]
        data.unfold(dim)

        _plt.plot(coord, data.values.real, *args, **kwargs)
        _plt.xlabel("Chemical Shift $\delta$ (ppm)")
        _plt.ylabel("NMR Signal Intensity (a.u.)")

        _plt.xlim(max(coord), min(coord))

        if xlim != []:
            _plt.xlim(xlim[1], xlim[0])

        if showPar == True:
            parameterString = "Freq: " + str(round(data.attrs["nmr_frequency"], 4))

            box_style = dict(boxstyle="round", facecolor="white", alpha=0.25)
            xmin, xmax, ymin, ymax = _plt.axis()

            _plt.text(xmin * 0.95, ymax / 10, parameterString, bbox=box_style)

    fancyplot_possiblesections = list(DNPLAB_CONFIG.sections())
    fancyplot_label = DNPLAB_CONFIG.get(
        "PLOTTING", "fancyplot_label", fallback="FANCY_PLOT"
    )
    fancyplot_sections = [
        k.strip(fancyplot_label).strip(":")
        for k in fancyplot_possiblesections
        if k.startswith(fancyplot_label)
    ]

    if data.attrs["experiment_type"] in fancyplot_sections:
        exp_type = fancyplot_label + ":" + data.attrs["experiment_type"]
        get_key = lambda x, fallback=None: DNPLAB_CONFIG.get(
            exp_type, x, fallback=fallback
        )
        get_float_key = lambda x, fallback=1: DNPLAB_CONFIG.getfloat(
            exp_type, x, fallback=fallback
        )

        dim = kwargs.pop(
            "dim", DNPLAB_CONFIG.get(exp_type, "dim", fallback=data.dims[0])
        )
        coord = data.coords[dim] * get_float_key("coord_scaling")
        data.unfold(dim)
        plt_config_kwargs = {
            key.lstrip("__"): val
            for key, val in DNPLAB_CONFIG[exp_type].items()
            if key.startswith("__")
        }
        plt_config_kwargs.update(
            kwargs
        )  # calling values take precedence over config values

        _plt.plot(
            coord,
            data.values.real * get_float_key("value_scaling"),
            *args,
            **plt_config_kwargs
        )

        if xlim != []:
            _plt.xlim(xlim[1], xlim[0])

        ax = _plt.gca()
        fig = _plt.gcf()
        for key in DNPLAB_CONFIG[exp_type].keys():
            if key.startswith("ax.") or key.startswith("fig."):
                args, kwargs = DNPLAB_CONFIG.getargs_kwargs(exp_type, key)
                prm_key = key.lstrip("ax.").lstrip("fig.")
                try:
                    if key.startswith("ax."):
                        getattr(ax, prm_key)(*args, **kwargs)
                    else:
                        getattr(fig, prm_key)(*args, **kwargs)
                except ValueError as e:
                    warn(
                        "Could not set ax/fig attribute {0} to string value {1}, skipping this option! (ValueError: {2})".format(
                            prm_key, (args, kwargs), e
                        )
                    )

        if title != "":
            _plt.title(title)

        if showPar:
            prmString = ""
            keylist = list(DNPLAB_CONFIG[exp_type].keys())
            attrs_tpl = [
                (k.lstrip("showpar_"), k)
                for k in keylist
                if (k.startswith("showpar_") and (not k.endswith("_scaling")))
            ]
            for attr, key in attrs_tpl:
                try:
                    scaling = DNPLAB_CONFIG.getfloat(
                        exp_type, key + "_scaling", fallback=1
                    )
                    prmString += DNPLAB_CONFIG[exp_type][key].format(
                        data.attrs[attr] * scaling
                    )
                    prmString.strip()
                    if prmString[-1] != "\n":
                        prmString += "\n"
                except KeyError:
                    warn(
                        "Attribute {0} not in data.attributes, skipping this entry!".format(
                            attr
                        )
                    )

            SW = coord[-1] - coord[0]
            prmString += "SW: " + str(round(SW, 2))
            box_style = dict(boxstyle="round", facecolor="white", alpha=0.25)
            xmin, xmax, ymin, ymax = _plt.axis()

<<<<<<< HEAD
            _plt.text(xmin * 1.001, ymin * 0.90, parameterString, bbox=box_style)

    elif (
        data.attrs["experiment_type"] == "enhancements_P"
        or data.attrs["experiment_type"] == "enhancements_PdBm"
    ):
        coord = data.coords[dim]
        data.unfold(dim)

        _plt.plot(
            coord, data.values.real, marker="o", fillstyle="none", *args, **kwargs
        )
        _plt.xlabel("Microwave Power (dBm)")
        _plt.ylabel("DNP Enhancement")

        if xlim != []:
            _plt.xlim(xlim[0], xlim[1])

        if title == "":
            _plt.title("DNP Enhancement Power Build-Up")
        else:
            _plt.title(title)

        # if showPar == True:

    elif data.attrs["experiment_type"] == "enhancements_PW":
        coord = data.coords[dim]
        data.unfold(dim)

        _plt.plot(
            coord, data.values.real, marker="o", fillstyle="none", *args, **kwargs
        )
        _plt.xlabel("Microwave Power (W)")
        _plt.ylabel("DNP Enhancement")

        if xlim != []:
            _plt.xlim(xlim[0], xlim[1])

        if title == "":
            _plt.title("DNP Enhancement Power Build-Up")
        else:
            _plt.title(title)

        # if showPar == True:

    elif data.attrs["experiment_type"] == "inversion_recovery":
        _plt.plot(
            data.coords["t1"],
            data.values.real,
            marker="o",
            fillstyle="none",
            *args,
            **kwargs
        )

        _plt.xlabel("Evolution Time T1 (s)")
        _plt.ylabel("NMR Amplitude [a.u.]")

        if xlim != []:
            _plt.xlim(xlim[0], xlim[1])

        if title == "":
            _plt.title("Inversion Recovery")
        else:
            _plt.title(title)

        # if showPar == True:
=======
            _plt.text(xmin * 1.001, ymin * 0.90, prmString, bbox=box_style)
>>>>>>> 8d0346e0

    else:
        plot(data, *args, **kwargs)

    data.fold()<|MERGE_RESOLUTION|>--- conflicted
+++ resolved
@@ -256,77 +256,7 @@
             box_style = dict(boxstyle="round", facecolor="white", alpha=0.25)
             xmin, xmax, ymin, ymax = _plt.axis()
 
-<<<<<<< HEAD
-            _plt.text(xmin * 1.001, ymin * 0.90, parameterString, bbox=box_style)
-
-    elif (
-        data.attrs["experiment_type"] == "enhancements_P"
-        or data.attrs["experiment_type"] == "enhancements_PdBm"
-    ):
-        coord = data.coords[dim]
-        data.unfold(dim)
-
-        _plt.plot(
-            coord, data.values.real, marker="o", fillstyle="none", *args, **kwargs
-        )
-        _plt.xlabel("Microwave Power (dBm)")
-        _plt.ylabel("DNP Enhancement")
-
-        if xlim != []:
-            _plt.xlim(xlim[0], xlim[1])
-
-        if title == "":
-            _plt.title("DNP Enhancement Power Build-Up")
-        else:
-            _plt.title(title)
-
-        # if showPar == True:
-
-    elif data.attrs["experiment_type"] == "enhancements_PW":
-        coord = data.coords[dim]
-        data.unfold(dim)
-
-        _plt.plot(
-            coord, data.values.real, marker="o", fillstyle="none", *args, **kwargs
-        )
-        _plt.xlabel("Microwave Power (W)")
-        _plt.ylabel("DNP Enhancement")
-
-        if xlim != []:
-            _plt.xlim(xlim[0], xlim[1])
-
-        if title == "":
-            _plt.title("DNP Enhancement Power Build-Up")
-        else:
-            _plt.title(title)
-
-        # if showPar == True:
-
-    elif data.attrs["experiment_type"] == "inversion_recovery":
-        _plt.plot(
-            data.coords["t1"],
-            data.values.real,
-            marker="o",
-            fillstyle="none",
-            *args,
-            **kwargs
-        )
-
-        _plt.xlabel("Evolution Time T1 (s)")
-        _plt.ylabel("NMR Amplitude [a.u.]")
-
-        if xlim != []:
-            _plt.xlim(xlim[0], xlim[1])
-
-        if title == "":
-            _plt.title("Inversion Recovery")
-        else:
-            _plt.title(title)
-
-        # if showPar == True:
-=======
             _plt.text(xmin * 1.001, ymin * 0.90, prmString, bbox=box_style)
->>>>>>> 8d0346e0
 
     else:
         plot(data, *args, **kwargs)
