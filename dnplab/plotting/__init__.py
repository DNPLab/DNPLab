"""Modules to generate matplotlib plots from dnpData objects"""

from .general import *
from .stack_plot import *
from .image import *
<<<<<<< HEAD
from .colors import *
=======

# We import matplotlib at this point so all functions of the pyplot module are generally available in DNPLab.
import matplotlib.pyplot as plt
>>>>>>> 740c6e20
<|MERGE_RESOLUTION|>--- conflicted
+++ resolved
@@ -3,10 +3,7 @@
 from .general import *
 from .stack_plot import *
 from .image import *
-<<<<<<< HEAD
 from .colors import *
-=======
 
 # We import matplotlib at this point so all functions of the pyplot module are generally available in DNPLab.
-import matplotlib.pyplot as plt
->>>>>>> 740c6e20
+import matplotlib.pyplot as plt