--- conflicted
+++ resolved
@@ -1,9 +1,5 @@
 """Matplotlib widgets for processing and to increase usability"""
 
-<<<<<<< HEAD
-from .manual_align import manual_align
-from .phase_widget import phase_widget
-=======
+
 from .align_widget import align_widget
 from .manual_phase import manual_phase
->>>>>>> 02e10a13
