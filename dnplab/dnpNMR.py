--- conflicted
+++ resolved
@@ -867,10 +867,6 @@
     }
     proc_attr_name = "window"
     data.add_proc_attrs(proc_attr_name, proc_parameters)
-<<<<<<< HEAD
-    # data.attrs["window"] = apwin
-=======
->>>>>>> f5e9c432
 
     if isDict:
         all_data[all_data.processing_buffer] = data
