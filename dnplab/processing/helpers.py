--- conflicted
+++ resolved
@@ -5,11 +5,8 @@
 from ..processing.offset import remove_background as _dnp_remove_background
 from ..constants import constants as _const
 
-<<<<<<< HEAD
 import warnings as _warnings
 
-=======
->>>>>>> 85a6314e
 from scipy.special import jv as _jv
 from scipy.fft import fft as _fft
 from scipy.fft import ifft as _ifft
