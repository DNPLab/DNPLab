--- conflicted
+++ resolved
@@ -617,7 +617,6 @@
         return data
 
 
-<<<<<<< HEAD
 def polyfit(all_data, dim="t2", deg=1):
     """
     Perform Polynomial fit down given dimension
@@ -677,7 +676,8 @@
         all_data[all_data.processing_buffer] = data
     else:
         return data
-=======
+
+
 def voigtian(x, x0, sigma, gamma):
     """
     Voigt is a combintaion of Gaussian and Lorentzian lineshapes
@@ -694,5 +694,4 @@
 
 
 def lorentzian(x, x0, gamma):
-    return (1.0 / (np.pi * gamma)) * gamma ** 2 / ((x - x0) ** 2 + gamma ** 2)
->>>>>>> 2417dfe6
+    return (1.0 / (np.pi * gamma)) * gamma ** 2 / ((x - x0) ** 2 + gamma ** 2)