from __future__ import division
import operator
import numpy as _np
import warnings
from copy import deepcopy
from collections import OrderedDict
from .coord import Coords
import logging
import warnings

from ..version import __version__

version = __version__

logger = logging.getLogger(__name__)


def _replaceClassWithAttribute(replace_class, args, kwargs, target_attr="_values"):
    r_args = []
    for a in args:
        if type(a) == type(replace_class):
            r_args.append(getattr(replace_class, target_attr))
        else:
            r_args.append(a)
    r_kwargs = {}
    # iterating over .values() can lead to errors?
    for key in kwargs.keys():
        val = kwargs[key]
        if type(val) == type(replace_class):
            r_kwargs[key] = getattr(replace_class, target_attr)
        else:
            r_kwargs[key] = val
    return tuple(r_args), r_kwargs


# utility funtion to return integer index of string or int if input is integer
_str_to_int_index = (
    lambda possible_dim, dnpdat: int(dnpdat.index(possible_dim))
    if isinstance(possible_dim, str)
    else possible_dim
)

_SPECIAL_NP_HANDLED = {}  # numpy functions that need special handling, will

_numerical_types = (
    _np.ndarray,
    int,
    float,
    complex,
    _np.complex64,
    _np.float16,
    _np.float32,
    _np.double,
    _np.longdouble,
    _np.csingle,
    _np.cdouble,
    _np.clongdouble,
    _np.longlong,
)

# _nddata_core_version = "1.0"


class ABCData(object):
    """N-Dimensional Data Object

    Attributes:
        values (numpy.ndarray): Data values in
        dims (list): List of strings giving dimension labels
        coords (Coords): Collection of numpy.ndarrays defining the axes
        attrs (dict): dictionary of parameters
        error (numpy.ndarray): If not None, error for values which are propagated during mathematical operations
        proc_attrs (list): List of processing steps
    """

    __array_priority__ = 1000  # radd, rsub, ... should return nddata object

    def __init__(
        self,
        values=_np.r_[[]],
        dims=[],
        coords=[],
        attrs={},
        dnp_attrs={},
        error=None,
        **kwargs
    ):
        self.version = version

        # if values is list, convert to numpy array
        if isinstance(values, list):
            values = _np.array(values)

        # verify values are numpy array
        if isinstance(values, _np.ndarray):
            self._values = values
        else:
            raise TypeError(
                'values must be type "numpy.ndarray" not %s' % str(type(values))
            )

        self._coords = Coords(dims, coords)

        if isinstance(attrs, dict):
            self._attrs = attrs
        else:
            raise TypeError('attrs must be type "dict" not %s' % str(type(attrs)))

        if isinstance(dnp_attrs, dict):
            self._attrs = attrs
        else:
            raise TypeError(
                'dnp_attrs must be type "dict" not %s' % str(type(dnp_attrs))
            )

        if isinstance(error, _np.ndarray) or (error == None):
            self._error = error
        else:
            raise TypeError(
                'error must be type "numpy.ndarray" or "None" not %s' % str(type(error))
            )

        if "proc_attrs" in kwargs:
            proc_attrs = kwargs["proc_attrs"]
            if isinstance(proc_attrs, list):
                self._proc_attrs = proc_attrs
            else:
                raise TypeError

        if not self._self_consistent():
            warnings.warn("Data Object Dimensions are not consistent.")
            if not self._check_dims(self.dims):
                warnings.warn(
                    "Dims Check Failed. Dims must be list of strings. Length of dims ({0}) should match number of dimensions in values (values shape: {1})".format(
                        len(self.dims), self._values.shape
                    )
                )
            if not self._check_coords(self._coords):
                warnings.warn(
                    "Coords Check Failed. Each coord should be a numpy array matching the length of each dimension in values."
                )
        self._is_folded = True

    @property
    def __version__(self):
        return self._nddata_core_version

    def _check_dims(self, dims):
        """Check that list is a list of strings with no duplicates

        Args:
            dims list to verify as list of strings

        Returns:
            bool: True if arguments is list of strings with no duplicates, False otherwise
        """

        # test that all members are strings
        all_strings = all([isinstance(dims[x], str) for x in range(len(dims))])

        # test if any duplicates exist
        any_duplicates = len(dims) == len(set(dims))

        # Test if number of dims matches number of dimensions
        if self.size != 0:  # Case where array is not empty
            shape_check = len(self.values.shape) == len(self.dims)
        else:  # Case where array is empty
            shape_check = len(self.dims) == 0

        return all_strings and any_duplicates and shape_check

    def _check_coords(self, coords):
        """Check that coords is list of 1d numpy arrays

        Args:
            coords: coords object to check if valid coords

        Returns:
            bool: True if valid coords. False, otherwise.
        """

        # Check that coords is list of 1d numpy arrays
        for coord in coords:
            if isinstance(coord, _np.ndarray):
                if len(coord.shape) == 1:
                    pass
                else:
                    return False
            else:
                return False

        shape = self.values.shape

        # Check Shapes are consistent
        if len(shape) != len(coords):
            return False

        # Check that each coord length matches shape of each dimension in values
        for coord_ix, coord in enumerate(coords):
            if len(coord) != shape[coord_ix]:
                return False

        return True

    def _check_error(self, error):
        """Check that error attribute is numpy array and it's size matches values

        Args:
            error: Object to check if valid error

        Returns:
            bool: True if valid error. False otherwise.
        """

        # Error is type None if it doesn't exist
        if error is None:
            return True

        check_type = isinstance(error, _np.ndarray)

        if check_type:
            check_size = error.size == self._values.size
        else:
            check_size = False

        return check_type and check_size

    def _self_consistent(self):
        """Check if dimensions for values, dims, and coords are consistent

        Returns:
            bool: True if consistent, False otherwise
        """

        if self._values.size == 0:
            coords_check = len(self._coords) == 0
        else:
            coords_check = list(self._values.shape) == list(self.coords.shape)

        dims_check = self._check_dims(self.dims)

        return coords_check and dims_check

    def _attrs_valid(self):
        """Verify attrs attribute is valid. All values in attrs must be list, numpy.ndarray, int, float, complex, or str.

        Returns:
            bool: True if attrs is valid. False, otherwise.
        """

        for key in self._attrs:
            if not isinstance(
                self._attrs, (list, _np.ndarray, int, float, complex, str)
            ):
                return False

        return True

    def __getitem__(self, args):
        """Method for indexing nddata_core

        Args:
            args (tuple): Tuple containing alternative dims and indexing values for each dimension to be indexed. (e.g. data['x', 1:10, 'y', :, 'z', (3.5, 7.5)])

        Example::

            data['x', 1] # return data indexing down "x" dim with index 1

            data['x', 4.5] # return data indexing down "x" dim with "x" coords nearest to 4.5

            data['x', 2:5] # return data indexing down "x" dim with index from 2 to 5

            data['x', (100., 150.)] # return data indexing down "x" dim where coords are range from 100 to 150
        """
        a = self.copy()
        if len(args) % 2 == 1:
            raise ValueError("Cannot index with odd number of arguments")

        index_dims = args[0::2]
        for dim in index_dims:
            if dim not in a.dims:
                raise ValueError("dim not in dims")

        index_slice = args[1::2]

        # check slices
        for slice_ in index_slice:
            # type must be slice or tuple
            if not isinstance(slice_, (slice, tuple, float, int)):
                raise ValueError("Invalid slice type")

            # if tuple, length must be two: (start, stop)
            if isinstance(slice_, tuple) and not len(slice_) in (1, 2):
                raise ValueError("tuple index must have one or two values")

        # convert tuple to slice
        updated_index_slice = []
        for dim, slice_ in zip(index_dims, index_slice):
            if isinstance(slice_, tuple):
                index = a.index(dim)
                if len(slice_) == 1:
                    start = _np.argmin(_np.abs(slice_[0] - a.get_coord(dim)))
                    updated_index_slice.append(slice(start, start + 1))
                else:
                    start = _np.argmin(_np.abs(slice_[0] - a.get_coord(dim)))
                    stop = _np.argmin(_np.abs(slice_[1] - a.get_coord(dim)))
                    if start == stop:
                        stop = start + 1
                    if stop < start:
                        start, stop = stop, start
                    updated_index_slice.append(slice(start, stop))
            elif isinstance(slice_, int):
                start = slice_
                if slice_ != -1:
                    updated_index_slice.append(slice(start, start + 1))
                else:
                    updated_index_slice.append(slice(slice_, None))
            elif isinstance(slice_, float):
                start = _np.argmin(_np.abs(slice_ - a.get_coord(dim)))
                updated_index_slice.append(slice(start, start + 1))
            else:
                updated_index_slice.append(slice_)

<<<<<<< HEAD
        # special behaviour for unfolded (internal use):
        if a._is_folded == False:
            if len(index_dims) != 2 or "fold_index" not in index_dims:
                raise IndexError(
                    "Unfolded state and you requested not fold_index, you need to specifiy exactly two dims! you specified {0}".format(
                        index_dims
                    )
                )
            if not self.dims[0] in index_dims:
                raise IndexError(
                    "Unfolded state, there are only two dimensions and one needs to be the dimension you folded agains!, you specified {0}".format(
                        index_dims
                    )
                )
            index_slice_dict = dict(zip(index_dims, updated_index_slice))
            new_slices = [index_slice_dict[dim] for dim in index_dims]
            a.values = a.values[tuple(new_slices)]
=======
        # special behavior for unfolded (internal use):
        if a._is_folded == False:
            if len(index_dims) > 2:
                raise IndexError(
                    "Unfolded state, can request at maximum 2 dimensions, you requested {0}".format(
                        index_dims
                    )
                )
            for k in index_dims:
                if not k in ["fold_index", self.dims[0]]:
                    raise IndexError(
                        "Unfolded state, there are only two dimensions, you specified {0} but you can only request {1}/{2}".format(
                            index_dims, self.dims[0], "fold_index"
                        )
                    )
            # now some random slices have been selected, it is only useful to consider this as a new object which is considered as folded
            # pop coords except self.dims[0] and "fold_index"
            for d in self.dims[1:]:
                if d == "fold_index":
                    continue
                a.coords.pop(d)
            index_slice_dict = dict(zip(index_dims, updated_index_slice))
            new_slices = [
                slice(None) if (dim not in index_dims) else index_slice_dict[dim]
                for dim in a.dims
            ]
            a.values = a.values[tuple(new_slices)]

            a.coords.pop("fold_index")
            a.coords["fi"] = _np.arange(a.shape[1])
            a._is_folded = True
>>>>>>> 8c062368
            return a

        index_slice_dict = dict(zip(index_dims, updated_index_slice))
        new_slices = [
            slice(None) if dim not in index_dims else index_slice_dict[dim]
            for dim in a.dims
        ]

        for ix, dim in enumerate(a.dims):
            a.coords[dim] = a.coords[dim][new_slices[ix]]

        a.values = a.values[tuple(new_slices)]

        return a

    def __setitem__(self, args, new_values):
        """Method for setting values by index nddata_core

        Args:
            args (tuple): Tuple containing alternative dims and indexing values for each dimension to be indexed. (e.g. data['x', 1:10, 'y', :, 'z', (3.5, 7.5)])
            new_values (numpy.ndarray): New values at given index

        Example::

            data['x', 1] = 1 # return data indexing down "x" dim with index 1

        """
        a = self.copy()

        if isinstance(new_values, ABCData):
            new_values = new_values.values

        if len(args) % 2 == 1:
            raise ValueError("Cannot index with odd number of arguments")

        index_dims = args[0::2]
        for dim in index_dims:
            if dim not in a.dims:
                raise ValueError("dim not in dims")

        index_slice = args[1::2]

        # check slices
        for slice_ in index_slice:
            # type must be slice or tuple
            if not isinstance(slice_, (slice, tuple, float, int)):
                raise ValueError("Invalid slice type")

            # if tuple, length must be two: (start, stop)
            if isinstance(slice_, tuple) and not len(slice_) in (1, 2):
                raise ValueError("tuple index must have one or two values")

        # convert tuple to slice
        updated_index_slice = []
        for dim, slice_ in zip(index_dims, index_slice):
            if isinstance(slice_, tuple):
                index = a.index(dim)
                if len(slice_) == 1:
                    start = _np.argmin(_np.abs(slice_[0] - a.get_coord(dim)))
                    updated_index_slice.append(slice(start, start + 1))
                else:
                    start = _np.argmin(_np.abs(slice_[0] - a.get_coord(dim)))
                    stop = _np.argmin(_np.abs(slice_[1] - a.get_coord(dim)))
                    if start == stop:
                        stop = start + 1
                    if stop < start:
                        start, stop = stop, start
                    updated_index_slice.append(slice(start, stop))
            elif isinstance(slice_, int):
                start = slice_
                if slice_ != -1:
                    updated_index_slice.append(slice(start, start + 1))
                else:
                    updated_index_slice.append(slice(slice_, None))
            elif isinstance(slice_, float):
                start = _np.argmin(_np.abs(slice_ - a.get_coord(dim)))
                updated_index_slice.append(slice(start, start + 1))
            else:
                updated_index_slice.append(slice_)

        index_slice_dict = dict(zip(index_dims, updated_index_slice))
        new_slices = [
            slice(None) if dim not in index_dims else index_slice_dict[dim]
            for dim in a.dims
        ]

        self.values[tuple(new_slices)] = new_values

    def copy(self):
        """Return deepcopy of dnpdata object

        Returns:
            deep copy of data object
        """
        return deepcopy(self)

    def cumulative_sum(self, dim):
        """Calculate Cumulative sum of dnpdata object

        Returns:
            cumulative sum of data object
        """
        a = self.copy()
        index = a.index(dim)
        a.values = a.values.cumsum(index)
        # NOTE: Add Error Propagation
        return a

    def merge_attrs(self, b):
        """Merge the given dictionaries

        Args:
            b (nddata_core): attributes to merge into object
        """

        for key in b.attrs:
            if key not in self.attrs:
                self.attrs[key] = b.attrs[key]
            else:
                if not self.attrs[key] is b.attrs[key]:
                    pass
                    # warnings.warn(
                    #     "attrs in two dictionarys contain different values, leaving original value:\n{}:{}".format(
                    #         key, self.attrs[key]
                    #     )
                    # )

    def __len__(self):
        """Returns len(values) the length of the first dimension in values"""
        return len(self._values)

    @property
    def size(self):
        """Returns values.size. Total number of elements in numpy array."""
        return self._values.size

    def sort_dims(self):
        """Sort the dimensions"""
        sorted_order = sorted(range(len(self.dims)), key=lambda x: self.dims[x])

        self.coords.reorder_index(sorted_order)
        self._values = _np.moveaxis(
            self._values, range(len(sorted_order)), sorted_order
        )

    def index(self, dim):
        """Find index of given dimension name

        Args:
            dim (str): Name of dimension to index

        Returns:
            int: Index value of dim
        """
        if dim in self.dims:
            return self.coords.index(dim)
        else:
            raise ValueError(
                'The dimension "%s" is not in dims. Available dimensions are: %s'
                % (dim, self.dims)
            )

    def __truediv__(self, b):
        if isinstance(b, ABCData):
            a, b = self.align(b)

            a.values = a.values / b.values

            # error propagation
            if a.error is not None and b.error is not None:
                error = abs(a.values) * _np.sqrt(
                    (self.error / a.values) ** 2.0 + (b.error / a.values) ** 2.0
                )
            elif b.error is not None:
                a.error = b.error

            return a

        elif isinstance(b, _numerical_types):
            a = self.copy()
            a.values = a.values.__truediv__(b)
            return a
        else:
            raise TypeError("Cannot add type: {}".format(type(b)))

    def __rtruediv__(self, b):
        if isinstance(b, _numerical_types):
            a = self.copy()
            a.values = self.values.__rtruediv__(b)
            return a
        else:
            raise TypeError("Cannot add type: {}".format(type(b)))

    def __mul__(self, b):
        if isinstance(b, ABCData):
            a, b = self.align(b)

            a.values = a.values * b.values

            # error propagation
            if a.error is not None and b.error is not None:
                error = abs(a.values) * _np.sqrt(
                    (self.error / a.values) ** 2.0 + (b.error / a.values) ** 2.0
                )
            elif b.error is not None:
                a.error = b.error

            return a

        elif isinstance(b, _numerical_types):
            a = self.copy()
            a.values = a.values.__mul__(b)
            return a
        else:
            raise TypeError("Cannot add type: {}".format(type(b)))

    __rmul__ = __mul__

    def __add__(self, b):
        if isinstance(b, ABCData):
            a, b = self.align(b)

            a.values = a.values + b.values

            # error propagation
            if a.error is not None and b.error is not None:
                a.error = _np.sqrt(a.error**2.0 + b.error**2.0)
            elif b.error is not None:
                a.error = b.error

            return a

        elif isinstance(b, _numerical_types):
            a = self.copy()
            a.values = a.values.__add__(b)
            return a
        else:
            raise TypeError("Cannot add type: {}".format(type(b)))

    __radd__ = __add__

    def __sub__(self, b):
        if isinstance(b, ABCData):
            a, b = self.align(b)

            a.values = a.values - b.values

            # error propagation
            if a.error is not None and b.error is not None:
                a.error = _np.sqrt(a.error**2.0 + b.error**2.0)
            elif b.error is not None:
                a.error = b.error

            return a

        elif isinstance(b, _numerical_types):
            a = self.copy()
            a.values = a.values.__sub__(b)
            return a
        else:
            raise TypeError("Cannot add type: {}".format(type(b)))

    def __rsub__(self, b):
        if isinstance(b, _numerical_types):
            a = self.copy()
            a.values = a.values.__rsub__(b)
            return a
        else:
            raise TypeError("Cannot add type: {}".format(type(b)))

    @property
    def values(self):
        return self._values

    @values.setter
    def values(self, b):
        if not isinstance(b, (int, complex, float, _np.ndarray)):
            raise TypeError('Values must be type "numpy.ndarray" not %s' % type(b))
        if isinstance(b, (int, complex, float)):
            b = _np.array(b)

        self._values = b

    @values.getter
    def values(self):
        return self._values

    @property
    def dims(self):
        return self.coords.dims

    @dims.setter
    def dims(self, b):
        self.coords.dims = b

    @property
    def coords(self):
        return self._coords

    @coords.setter
    def coords(self, b):
        self._coords = b

    @property
    def attrs(self):
        return self._attrs

    @attrs.setter
    def attrs(self, b):
        if isinstance(b, dict):
            self._attrs = b
        else:
            raise ValueError('attrs must be type "dict"')

    @property
    def error(self):
        return self._error

    @error.setter
    def error(self, b):
        if isinstance(b, (_np.ndarray, type(None))):
            self._error = b
        else:
            raise ValueError('error must be type "numpy.ndarray"')

    def rename(self, dim, new_name):
        """Rename dim

        Args:
            dim (str): Name of dimension to rename
            new_name (str): New name for dim
        """
        if dim in self.dims:
            if isinstance(new_name, str):
                self.coords.rename(dim, new_name)
            else:
                raise TypeError(
                    'New dimension name must be type "str" not %s' % type(new_name)
                )
        else:
            raise ValueError("Dimension name %s is not in dims" % dim)

    def reorder(self, dims):
        """Reorder dimensions

        Args:
            dims (list): List of strings in new order

        """

        if not self._check_dims(dims):
            raise TypeError("New dims must be list of str with no duplicates")
        for dim in dims:
            if dim not in self.dims:
                raise ValueError("no such dimension: %s" % dim)

        # Add original dims to end, remove duplicates
        dims = list(OrderedDict.fromkeys(dims + self.dims))

        #        print('original dims', self.dims)
        #        print('new order of dims', dims)

        new_order = [dims.index(dim) for dim in self.dims]
        permutation_order = [self.dims.index(dim) for dim in dims]
        #        print('New Order', new_order)
        #        print('Permutation Order', permutation_order)

        self.coords.reorder(dims)
        #        print(self.coords)

        # Transpose values
        #        self.values = np.transpose(self.values, new_order)
        self.values = _np.transpose(self.values, permutation_order)

    def __str__(self):
        return "values:\n{}\ndims:\n{}\ncoords:\n{}\nattrs:\n{}".format(
            self.values, self.dims, self.coords, self.attrs
        )

    def __repr__(self):
        return "nddata_core(values = {}, coords = {}, dims = {}, attrs = {})".format(
            repr(self.values), repr(self.dims), repr(self.coords), repr(self.attrs)
        )

    def squeeze(self, dim):
        """Remove length 1 axes"""
        a = self.copy()
        shape = a.shape

        remove_dims = [a.dims[x] for x in range(len(shape)) if shape[x] == 1]
        values = _np.squeeze(a.values)

        if a.error is not None:
            a.error = _np.squeeze(a.error)

        attrs = a.attrs

        for dim in remove_dims:
            out = a.coords.pop(dim)
            if dim not in attrs:
                attrs[dim] = _np.array(out)
            else:
                warnings.warn("Attribute lost {}:{}".format(dim, out))

        return a

    def chunk(self, dim, new_dims, new_sizes):
        """
        .. note::
            This is a placeholder for a function that's not yet implemented

        Parameters
        ----------
        dim: str
            Assume that the dimension `dim` is a direct product of the
            dimensions given in `new_dims`, and chunk it out into those new
            dimensions.
        new_dims: list of str
            The new dimensions to generate.  Note that one of the elements of
            the list can be `dim` if you like.

            It's assumed that the ordering of `dim` is a direct product given
            in C-ordering (*i.e.* the inner dimensions are listed last and the
            outer dimensions are listed first -- here "inner" means that
            changes to the index of the inner-most dimension correspond to
            adjacent positions in memory and/or adjacent indeces in the
            original dimension that you are chunking)
        new_sizes: list of int
            sizes of the new dimensions`
        Returns
        -------
        self: nddata_core
            The new nddata object.
            Note that uniformly ascending or descending coordinates are manipulated in a rational way,
            *e.g.* `[1,2,3,4,5,6]` when chunked to a size of `[2,3]` will yield
            coordinates for the two new dimensions:
            `[1,4]` and `[0,1,2]`.
            Coordinates that are not uniformly ascending or descending will
            yield and error and must be manually modified by the user.
        """
        return NotImplemented

    def get_coord(self, dim):
        """Return coord corresponding to given dimension name

        Args:
            dim (str): Name of dim to retrieve coordinates from

        Returns:
            numpy.ndarray: array of coordinates

        """
        return self.coords[dim]

    @property
    def shape(self):
        """tuple: Shape of values"""
        return self.values.shape

    @property
    def dtype(self):
        """type: Values type"""
        return self.values.dtype

    def sum(self, dim):
        """Perform sum down given dimension

        Args:
            dim (str): Dimension to perform sum down

        """
        a = self.copy()
        index = a.index(dim)
        a.values = a.values.sum(index)
        if a.error is not None:
            a.error = a.error.std(index)
        a.coords.pop(dim)
        DeprecationWarning("Method '.sum()' will be removed on September 1st, 2023 ")
        return a

    def align(self, b):
        """Align two data objects for numerical operations

        Args:
            b: Object to align with self

        Returns:
            tuple: self and b aligned data objects
        """
        a = self.copy()
        b = b.copy()

        all_dims = list(OrderedDict.fromkeys(a.dims + b.dims))
        new_b_order = [dim for dim in all_dims if dim in b.dims]
        new_order = [b.index(dim) for dim in new_b_order]

        # create new dims where necessary
        values = a.values[
            tuple(slice(None) if dim in a.dims else None for dim in all_dims)
        ]

        # re-order
        old_order = list(range(len(new_order)))
        # re-order b values so they match order of all_dims
        values_b = _np.moveaxis(b.values, new_order, old_order)
        # create new dims where necessary
        values_b = values_b[
            tuple(slice(None) if dim in b.dims else None for dim in all_dims)
        ]

        # Handle Error
        if a.error is not None:
            error = a.error[
                tuple(slice(None) if dim in a.dims else None for dim in all_dims)
            ]
        else:
            error = a.error
        if b.error is not None:
            error_b = _np.moveaxis(b.values, new_order, old_order)
            error_b = error_b[
                tuple(slice(None) if dim in b.dims else None for dim in all_dims)
            ]
        else:
            error_b = b.error

        # check coords
        for dim in all_dims:
            if (dim in a.dims) and (dim in b.dims):
                if not _np.allclose(a.get_coord(dim), b.get_coord(dim)):
                    raise ValueError("Coords do not match for dim: %s" % dim)

        # merge attrs
        a.merge_attrs(b)

        # coords
        coords = a.coords.copy()
        for dim in new_b_order:
            if dim not in a.dims:
                coords.append(dim, b.coords[dim])

        a.values = values
        a.coords = coords
        a.error = error

        b.values = values_b
        b.coords = coords
        b.error = error_b

        return a, b

    def __array__(self):
        return self.values

    def smoosh(self, old_dims, new_name):
        """
        .. note::
            Not yet implemented.

        `smoosh` does the opposite of `chunk` -- see :func`:~nddata_core.chunk`
        """
        return NotImplemented

    def sort(self, dim):
        """Sort the coords corresponding to the given dim in ascending order

        Args:
            dim (str): dimension to sort
        """

        sort_array = _np.argsort(self.coords[dim])

        self.coords[dim] = self.coords[dim][sort_array]

        new_order = tuple(
            [slice(None) if dim != this_dim else sort_array for this_dim in self.dims]
        )

        self.values = self.values[new_order]

    def split(self, dim, new_dim, coord):
        """Split the dimension dim into"""

        if isinstance(coord, int):
            coord = _np.arange(coord)

        # move dim to end of dims
        dims = self.dims
        dims.remove(dim)
        dims.append(dim)

        # reorder data with split dim at end
        self.reorder(dims)

        new_shape = list(self.coords.shape)
        new_shape[-1] = int(new_shape[-1] / coord.size)
        self.coords[dim] = self.coords[dim][0 : new_shape[-1]]

        new_shape += [coord.size]
        print(new_shape)

        self.values = self.values.reshape(new_shape)
        self.coords.append(new_dim, coord)

    def is_sorted(self, dim):
        """Determine if coords corresponding to give dim are sorted in ascending order
        Args:
            dim (str): Dimension to check if sorted

        Returns:
            bool: True if sorted, False otherwise.
        """
        return _np.all(self.coords[dim][:-1] <= self.coords[dim][1:])

    @property
    def real(self):
        """DNPData: DNPData with real part of values"""
        a = self.copy()
        a.values = _np.real(a.values)
        return a

    @property
    def imag(self):
        """DNPData: DNPData with imaginary part of values"""
        a = self.copy()
        a.values = _np.imag(a.values)
        return a

    @property
    def abs(self):
        """DNPData: DNPData with absolute part of values"""
        a = self.copy()
        a.values = _np.abs(a.values)
        return a

    def concatenate(self, b, dim):
        """Concatenate DNPData objects

        Args:
            b (DNPData): Data object to append to current data object
            dim (str): dimension to concatenate along
        """

        if not dim in b.dims:
            raise ValueError("dim does not exist")
        if not dim in self.dims:
            raise ValueError("dim does not exist")

        index = self.dims.index(dim)

        b.reorder(self.dims)

        self.values = _np.concatenate((self.values, b.values), axis=index)

        self.coords[dim] = _np.concatenate(
            (
                _np.array(self.coords[dim]).reshape(-1),
                _np.array(b.coords[dim]).reshape(-1),
            )
        )

    def new_dim(self, dim, coord):
        """Add new dimension with length 1

        Args:
            dim (str): Name of new dimension
            coord (int, float): New coord
        """
        self.coords.append(dim, _np.r_[coord])
        self.values = _np.expand_dims(self.values, -1)

    def maximum(self, dim):
        """Return max for given dim

        Args:
            dim (str): Dimension to take maximum along

        """
        a = self.copy()
        index = a.dims.index(dim)

        a.values = _np.max(a.values, axis=index)
        a.coords.pop(dim)

        return a

    def argmax(self, dim):
        """Return value of coord at values maximum for given dim

        Args:
            dim (str): Dimension to perform operation along
        """
        a = self.copy()
        index = a.dims.index(dim)

        a.values = a.coords[dim][_np.argmax(a.values, axis=index)]
        a.coords.pop(dim)

        return a

    def argmax_index(self, dim):
        """Return index of coord at values maximum for given dim

        Args:
            dim (str): Dimension to perform operation along
        """
        a = self.copy()
        index = a.dims.index(dim)

        a.values = _np.argmax(a.values, axis=index)
        a.coords.pop(dim)

        return a

    def minimum(self, dim):
        """Return min for given dim

        Args:
            dim (str): Dimension to perform operation along
        """
        a = self.copy()
        index = a.dims.index(dim)

        a.values = _np.min(a.values, axis=index)
        a.coords.pop(dim)

        return a

    def argmin(self, dim):
        """Return value of coord at values minimum for given dim

        Args:
            dim (str): Dimension to perform operation along
        """
        a = self.copy()
        index = a.dims.index(dim)

        a.values = a.coords[dim][_np.argmin(a.values, axis=index)]
        a.coords.pop(dim)

        return a

    def argmin_index(self, dim):
        """Return index of coord at values minimum for given dim

        Args:
            dim (str): Dimension to perform operation along
        """
        a = self.copy()
        index = a.dims.index(dim)

        a.values = _np.argmin(a.values, axis=index)
        a.coords.pop(dim)

        return a

    @property
    def ndim(self):
        """str: Number of dimensions"""
        return self.values.ndim

    def unfold(self, dim):
        """Unfold ND data to 2d data

        Args:
            dim (str): Dimension to make first (length N), all other dimensions unfolded so that values has shape (N x M)

        """
        if self._is_folded == False:
            raise ValueError(
                "Trying to unfold already unfolded object (fold_index in dims!)! Please fold the object before attempting a second unfold!"
            )

        folded_order = self.dims  # Original order of dims
        self.reorder([dim])  # Move dim to first dimension
        folded_shape = self.values.shape
        align_dim_length = folded_shape[0]  # length of dimension to align down
        self.values = self.values.reshape(align_dim_length, -1)  # Reshape to 2d

        # remark: this will fail when unfolding an already unfolded dataset!
        index_dim = self.values.shape[1]
        self.coords.append("fold_index", _np.arange(index_dim))

        self.attrs["folded_shape"] = folded_shape
        self.attrs["folded_order"] = folded_order
        self._is_folded = False

    def fold(self):
        """Fold 2d data to original ND shape"""
        # remark: this will fail when unfolding an already unfolded dataset!
        self.coords.pop("fold_index")
        if "folded_shape" in self.attrs:
            original_shape = self.attrs["folded_shape"]
            self.values = self.values.reshape(original_shape)
            self.attrs.pop("folded_shape")
        if "folded_order" in self.attrs:
            self.reorder(self.attrs["folded_order"])
            self.attrs.pop("folded_order")
        self._is_folded = True

    def __array_ufunc__(self, ufunc, method, *arrInput, **kwargs):
        """
        started implementation of numpy comapilibity according to
        https://numpy.org/doc/stable/user/basics.dispatch.html

        - still need to implement universal function handling:
        https://numpy.org/doc/stable/user/basics.ufuncs.html#ufuncs-basics

        - need to implement all methods
        """
        if method == "__call__":
            args, kwargs = _replaceClassWithAttribute(self, arrInput, kwargs)
            values = ufunc(*args, **kwargs)
            if kwargs.pop("_dnplab_inplace", False):
                a = self
            else:
                a = self.copy()
            a.values = values
            proc_attr_name = "numpy." + ufunc.__name__
            proc_parameters = {"args": args, "kwargs": kwargs}
            try:
                a.add_proc_attrs(proc_attr_name, proc_parameters)
            except AttributeError:
                pass  # would log error here
            return a
        return NotImplemented

    def __array_function__(self, func, types, args, kwargs):
        """
        Basic numpy compability according to
        https://numpy.org/doc/stable/user/basics.dispatch.html

        - special handling is done for function that return no array, be aware that this is currently not optimal and possibly slow
        - numpy functions currently just apply to the values of self, special handling is done for functions in SPECIAL_NP_HANDLED

        - default implementation, replaces all  ABCData objects with ABCData.values and calls func with replaced *args,**kwargs
        - todo: better handling of axis keyword and dimension consume!
        """
        if func in _SPECIAL_NP_HANDLED:
            return_values = _SPECIAL_NP_HANDLED[func](*args, **kwargs)
        else:
            # default implementation, replaces all  ABCData objects in args and kwargs with ABCData.values and calls func
            args, kwargs = _replaceClassWithAttribute(self, args, kwargs)

            data_dims = []
            proc_dims = []
            # the following construction is needed as axis default value is not always None in numpy
            # handle axis keyword, if existent
            if "axis" in kwargs.keys():
                # pop axis keyword and if it is None stop here
                ax_value = kwargs.pop("axis")
                proc_dims.append(ax_value)
                if ax_value is None:
                    kwargs["axis"] = None
                elif type(ax_value) == int:
                    kwargs["axis"] = ax_value

                else:
                    # axis could now be a string or a tuple
                    if isinstance(ax_value, str):
                        # in case of string: find corresponding axis index and add to data dims
                        indx = tuple([int(self.index(ax_value))])
                        data_dims += [ax_value]
                        kwargs["axis"] = indx
                    else:
                        indx = []
                        for value in ax_value:
                            _val = _str_to_int_index(value)
                            if isinstance(value, str):
                                data_dims += [value]
                            indx += [_val]
                        indx = tuple(indx)
                        kwargs["axis"] = indx
            else:
                # use default value for axis argument
                pass
            # forbid out keyword as this is not implemented
            if "out" in kwargs.keys():
                raise NotImplemented

            # apply function to values
            return_values = func(*args, **kwargs)

        if type(return_values) == _np.ndarray:
            self_shape = self._values.shape
            if kwargs.pop("_dnplab_inplace", False):
                a = self
            else:
                a = self.copy()
            # delete dimensions that are removed
            # beware: case not handled: when only partial dimensions are deleted
            # current temporary fix: when shape of return_values.shape == self._values.shape do not delete dimensions!
            if return_values.shape != self_shape:
                for dim in data_dims:
                    a.coords.pop(dim)
            a.values = return_values

            # add processing attributes, except when they should be suppressed
            if kwargs.pop("_dnplab_supress_attr", False):
                return a
            proc_attr_name = "numpy." + func.__name__
            proc_parameters = {"axis": proc_dims}
            try:
                a.add_proc_attrs(proc_attr_name, proc_parameters)
            except AttributeError:
                pass  # would log error here

            return a

        # if not ndarray then return as is
        return return_values<|MERGE_RESOLUTION|>--- conflicted
+++ resolved
@@ -321,25 +321,6 @@
             else:
                 updated_index_slice.append(slice_)
 
-<<<<<<< HEAD
-        # special behaviour for unfolded (internal use):
-        if a._is_folded == False:
-            if len(index_dims) != 2 or "fold_index" not in index_dims:
-                raise IndexError(
-                    "Unfolded state and you requested not fold_index, you need to specifiy exactly two dims! you specified {0}".format(
-                        index_dims
-                    )
-                )
-            if not self.dims[0] in index_dims:
-                raise IndexError(
-                    "Unfolded state, there are only two dimensions and one needs to be the dimension you folded agains!, you specified {0}".format(
-                        index_dims
-                    )
-                )
-            index_slice_dict = dict(zip(index_dims, updated_index_slice))
-            new_slices = [index_slice_dict[dim] for dim in index_dims]
-            a.values = a.values[tuple(new_slices)]
-=======
         # special behavior for unfolded (internal use):
         if a._is_folded == False:
             if len(index_dims) > 2:
@@ -371,7 +352,6 @@
             a.coords.pop("fold_index")
             a.coords["fi"] = _np.arange(a.shape[1])
             a._is_folded = True
->>>>>>> 8c062368
             return a
 
         index_slice_dict = dict(zip(index_dims, updated_index_slice))
