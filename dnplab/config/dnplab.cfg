[COLORS]

dark_green = #46812B
orange = #F37021
dark_grey = #4D4D4F
light_green = #67AE3E
light_grey = #A7A9AC
#black = #000000

[CORE]

DNPData_max_print_attrs = 5
DNPData_print_values = False

[PLOTTING]

forwarded_pyplot_plots = [ semilogy, semilogx, polar, loglog, scatter, errorbar, step ]
fancyplot_label = FANCY_PLOT

[FANCY_PLOT:saturation_recovery]

ax.set_xlabel= Evolution Time T1 [s]
ax.set_ylabel = Signal Intensity (a.u.)
ax.set_title= Saturation Recovery
__marker = o
__fillstyle = none

[FANCY_PLOT:polarization_buildup]

ax.set_xlabel= Contact Time t$_c$ [s]
ax.set_ylabel = Signal Intensity (a.u.)
ax.set_title= Polarization Build-Up
__marker = o
__fillstyle = none

[FANCY_PLOT:dnp_enhancement_profile_f]

ax.set_xlabel= Frequency [GHz]
ax.set_ylabel = DNP Intensity (a.u.)
ax.set_title= DNP Enhancement Profile

[FANCY_PLOT:eldor_profile]

ax.set_xlabel= Frequency [GHz]
ax.set_ylabel = ELDOR Intensity (a.u.)
ax.set_title= ELDOR Spectrum

[FANCY_PLOT:echo_decay]

ax.set_xlabel= Decay Time [s]
ax.set_ylabel = Signal Intensity (a.u.)
ax.set_title= Echo Decay
__marker = o
__fillstyle = none

[FANCY_PLOT:enhancements_P]

dim = Power
ax.set_xlabel= Microwave Power (dBm)
ax.set_ylabel = DNP Enhancements
ax.set_title= DNP Enhancement Power Build-Up
__marker = o
__fillstyle = none
#ax.set_facecolor = #00ff00
#fig.set_facecolor = #ffff7f

[FANCY_PLOT:enhancements_PdBm]

ax.set_xlabel= Microwave Power (dBm)
ax.set_ylabel = DNP Enhancements
ax.set_title= DNP Enhancement Power Build-Up
__marker = o
__fillstyle = none

[FANCY_PLOT:enhancements_PW]

<<<<<<< HEAD
ax.set_coord_scaling = 1
=======
set_coord_scaling = 1
>>>>>>> 8b9d216f
ax.set_xlabel= Microwave Power (W)
ax.set_ylabel = DNP Enhancement
ax.set_title = DNP Enhancement Power Build-Up
__marker = o
__fillstyle = none

[FANCY_PLOT:epr_spectrum]

ax.set_xlabel = Magnetic Field $B_{0}$ (mT)
ax.set_ylabel = EPR Signal Intensity (a.u.)
ax.set_title = EPR Spectrum
showpar_frequency = MF:{0:1.2f}
showpar_center_field = CF:{0:1.2f}
showpar_center_field_scaling = 0.1
showpar_modulation_amplitude = MA:{0:.2f}
showpar_nscans = NS:{0:1.0f}
showpar_temperature = TM:{0:1.0f}

[FANCY_PLOT:inversion_recovery]

ax.set_xlabel = Evolution Time T1 (s)
ax.set_ylabel = NMR Amplitude [a.u.]
ax.set_title = Inversion Recovery
dim = t1
__marker = o
__fillstyle = none<|MERGE_RESOLUTION|>--- conflicted
+++ resolved
@@ -74,11 +74,7 @@
 
 [FANCY_PLOT:enhancements_PW]
 
-<<<<<<< HEAD
-ax.set_coord_scaling = 1
-=======
 set_coord_scaling = 1
->>>>>>> 8b9d216f
 ax.set_xlabel= Microwave Power (W)
 ax.set_ylabel = DNP Enhancement
 ax.set_title = DNP Enhancement Power Build-Up
