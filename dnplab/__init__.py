--- conflicted
+++ resolved
@@ -1,10 +1,7 @@
 # import odnpData
 from .dnpData import dnpdata, dnpdata_collection, create_workspace
 from . import dnpNMR
-<<<<<<< HEAD
 from . import dnpImport
-=======
->>>>>>> 0ece521a
 from . import dnpIO
 from . import dnpFit
 from . import dnpHydration
