<<<<<<< HEAD
"""Modules which provide a workflow for processing dnpData objects"""
from . import hydration
from ..io import load
from ..io import save
=======
"""Modules which provide a workflow for analyzing dnpData objects"""
from . import hydration
from . import relaxation_fit
from . import enhancement_profiles
>>>>>>> d57a8ee6
<|MERGE_RESOLUTION|>--- conflicted
+++ resolved
@@ -1,11 +1,6 @@
-<<<<<<< HEAD
-"""Modules which provide a workflow for processing dnpData objects"""
+"""Modules which provide a workflow for analyzing dnpData objects"""
 from . import hydration
 from ..io import load
 from ..io import save
-=======
-"""Modules which provide a workflow for analyzing dnpData objects"""
-from . import hydration
 from . import relaxation_fit
-from . import enhancement_profiles
->>>>>>> d57a8ee6
+from . import enhancement_profiles