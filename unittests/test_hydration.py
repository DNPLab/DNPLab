import unittest
import numpy as np
import dnplab as dnp


TESTSET = {
    "T1": np.array(
        [
            2.020153734009,
            2.276836030132750,
            2.3708172489377400,
            2.4428968088189100,
            2.5709096032675700,
        ]
    ),
    "T1_power": np.array(
        [
            0.000589495934876689,
            0.024242327290569100,
            0.054429505156431400,
            0.0862844940360515,
            0.11617812912435900,
        ]
    ),
    "E": np.array(
        [
            0.57794113752189,
            -0.4688718613022250,
            -0.5464528159680670,
            -1.0725090541762200,
            -1.4141203961920700,
            -1.695789643686440,
            -1.771840068080760,
            -1.8420812985152700,
            -1.97571340381877,
            -2.091405209753480,
            -2.1860546327712800,
            -2.280712535872610,
            -2.4709892163826400,
            -2.5184316153191200,
            -2.556110148443770,
            -2.576413132701720,
            -2.675593912859120,
            -2.8153300703866400,
            -2.897475156648710,
            -3.0042154567120800,
            -3.087886507216510,
        ]
    ),
    "E_power": np.array(
        [
            0.0006454923080882520,
            0.004277023425898170,
            0.004719543572446050,
            0.00909714298712173,
            0.01344187403986090,
            0.01896059941058610,
            0.02101937603827090,
            0.022335737104727900,
            0.026029715703921800,
            0.02917012237740640,
            0.0338523245243911,
            0.03820738749745440,
            0.04733370907740660,
            0.05269608016472140,
            0.053790874615060400,
            0.05697639350179900,
            0.06435487925718170,
            0.07909179437004270,
            0.08958910066880800,
            0.1051813598911370,
            0.11617812912435900,
        ]
    ),
}


class TestHydration(unittest.TestCase):
    def setUp(self):
        self.data = {
            "E_array": TESTSET["E"],
            "E_powers": TESTSET["E_power"],
            "T1_array": TESTSET["T1"],
            "T1_powers": TESTSET["T1_power"],
            "field": 348.5,
            "spin_C": 125,
            "T10": 2.0,
            "T100": 2.5,
            "smax_model": "tethered",
            "interpolate_method": "second_order",
        }

        self.constants = {
            "ksigma_bulk": 95.4,
            "krho_bulk": 353.4,
            "klow_bulk": 366,
            "tcorr_bulk": 54,
            "D_H2O": 2.3e-9,
            "D_SL": 4.1e-10,
            "delta_T1_water": False,
            "T1_water": False,
            "macro_C": False,
        }

        self.ws = dnp.create_workspace("hydration_inputs", self.data)
        self.ws.add("hydration_constants", self.constants)

    def test_hydration_return_dict(self):

        result = dnp.dnpHydration.hydration(self.ws)

        self.assertEqual(len(self.data["E_powers"]), 21)
        self.assertEqual(len(self.data["E_array"]), 21)
        self.assertEqual(len(self.data["T1_powers"]), 5)
        self.assertEqual(len(self.data["T1_array"]), 5)
        self.assertEqual(len(result["interpolated_T1"]), 21)
<<<<<<< HEAD
        self.assertAlmostEqual(min(result["interpolated_T1"]), 2.051727288206873, places = 6)
        self.assertAlmostEqual(max(result["interpolated_T1"]), 2.5383409868931706)
        self.assertEqual(len(result["ksigma_array"]), 21)
        self.assertAlmostEqual(min(result["ksigma_array"]), 2.5002212753387965, places = 6)
        self.assertAlmostEqual(max(result["ksigma_array"]), 19.573744921860015, places = 6)
        self.assertEqual(len(result["ksigma_fit"]), 21)
        self.assertAlmostEqual(min(result["ksigma_fit"]), 1.9391281665269349, places = 6)
        self.assertAlmostEqual(max(result["ksigma_fit"]), 19.17592802884648, places = 6)
        self.assertEqual(len(result["uncorrected_Ep"]), 21)
        self.assertAlmostEqual(min(result["uncorrected_Ep"]), -2.90847384506599, places = 6)
        self.assertAlmostEqual(max(result["uncorrected_Ep"]), 0.7434984782673344, places = 6)

        self.assertAlmostEqual(result["ksigma"], 20.17803815171555, places = 6)
        self.assertAlmostEqual(result["klow"], 1286.2512443126634, places = 6)
        self.assertAlmostEqual(result["tcorr"], 485.8952027395348, places = 6)
        self.assertAlmostEqual(result["Dlocal"], 3.01176054373284e-10, places = 6)
=======
        self.assertAlmostEqual(
            min(result["interpolated_T1"]), 2.051727288206873, places=4
        )
        self.assertAlmostEqual(
            max(result["interpolated_T1"]), 2.5383409868931706, places=4
        )
        self.assertEqual(len(result["ksigma_array"]), 21)
        self.assertAlmostEqual(
            min(result["ksigma_array"]), 2.5002212753387965, places=4
        )
        self.assertAlmostEqual(
            max(result["ksigma_array"]), 19.573744921860015, places=4
        )
        self.assertEqual(len(result["ksigma_fit"]), 21)
        self.assertAlmostEqual(min(result["ksigma_fit"]), 1.9391281665269349, places=4)
        self.assertAlmostEqual(max(result["ksigma_fit"]), 19.17592802884648, places=4)
        self.assertEqual(len(result["uncorrected_Ep"]), 21)
        self.assertAlmostEqual(
            min(result["uncorrected_Ep"]), -2.90847384506599, places=4
        )
        self.assertAlmostEqual(
            max(result["uncorrected_Ep"]), 0.7434984782673344, places=4
        )

        self.assertAlmostEqual(result["ksigma"], 20.17803815171555, places=4)
        self.assertAlmostEqual(result["klow"], 1286.2512443126634, places=4)
        self.assertAlmostEqual(result["tcorr"], 485.8952027395348, places=4)
        self.assertAlmostEqual(result["Dlocal"], 3.01176054373284e-10)
>>>>>>> b6d05886

        self.assertTrue(
            [x in self.ws["hydration_results"].keys() for x in result.keys()]
        )

    def test_hydration_inplace(self):

        self.ws["hydration_inputs"]["spin_C"] = 100
        self.ws["hydration_inputs"]["smax_model"] = "free"
        self.ws["hydration_inputs"]["interpolate_method"] = "linear"
        self.ws["hydration_constants"]["D_SL"] = 4.1e-9

        dnp.dnpHydration.hydration(self.ws)

        self.assertEqual(len(self.ws["hydration_results"]["interpolated_T1"]), 21)
        self.assertAlmostEqual(
<<<<<<< HEAD
            min(self.ws["hydration_results"]["interpolated_T1"]), 2.0978389591800344, places = 6
        )
        self.assertAlmostEqual(
            max(self.ws["hydration_results"]["interpolated_T1"]), 2.5855460713039324, places = 6
        )
        self.assertEqual(len(self.ws["hydration_results"]["ksigma_array"]), 21)
        self.assertAlmostEqual(
            min(self.ws["hydration_results"]["ksigma_array"]), 3.0565812706454305, places = 6
        )
        self.assertAlmostEqual(
            max(self.ws["hydration_results"]["ksigma_array"]), 24.020476541485717, places = 6
        )
        self.assertEqual(len(self.ws["hydration_results"]["ksigma_fit"]), 21)
        self.assertAlmostEqual(
            min(self.ws["hydration_results"]["ksigma_fit"]), 2.3390612006821225, places = 6
        )
        self.assertAlmostEqual(
            max(self.ws["hydration_results"]["ksigma_fit"]), 24.280175919600392, places = 6
        )
        self.assertEqual(len(self.ws["hydration_results"]["uncorrected_Ep"]), 21)
        self.assertAlmostEqual(
            min(self.ws["hydration_results"]["uncorrected_Ep"]), -2.9084738857665413, places = 6
        )
        self.assertAlmostEqual(
            max(self.ws["hydration_results"]["uncorrected_Ep"]), 0.7434984946695101, places = 6
        )

        self.assertAlmostEqual(
            self.ws["hydration_results"]["ksigma"], 73.98621213840886, places = 6
        )
        self.assertAlmostEqual(self.ws["hydration_results"]["klow"], 1494.0321716770457, places = 6)
        self.assertAlmostEqual(self.ws["hydration_results"]["tcorr"], 230.5905102559904, places = 6)
=======
            min(self.ws["hydration_results"]["interpolated_T1"]),
            2.0978389591800344,
            places=4,
        )
        self.assertAlmostEqual(
            max(self.ws["hydration_results"]["interpolated_T1"]),
            2.5855460713039324,
            places=4,
        )
        self.assertEqual(len(self.ws["hydration_results"]["ksigma_array"]), 21)
        self.assertAlmostEqual(
            min(self.ws["hydration_results"]["ksigma_array"]),
            3.0565812706454305,
            places=4,
        )
        self.assertAlmostEqual(
            max(self.ws["hydration_results"]["ksigma_array"]),
            24.020476541485717,
            places=4,
        )
        self.assertEqual(len(self.ws["hydration_results"]["ksigma_fit"]), 21)
        self.assertAlmostEqual(
            min(self.ws["hydration_results"]["ksigma_fit"]),
            2.3390612006821225,
            places=4,
        )
        self.assertAlmostEqual(
            max(self.ws["hydration_results"]["ksigma_fit"]),
            24.280175919600392,
            places=4,
        )
        self.assertEqual(len(self.ws["hydration_results"]["uncorrected_Ep"]), 21)
        self.assertAlmostEqual(
            min(self.ws["hydration_results"]["uncorrected_Ep"]),
            -2.9084738857665413,
            places=4,
        )
        self.assertAlmostEqual(
            max(self.ws["hydration_results"]["uncorrected_Ep"]),
            0.7434984946695101,
            places=4,
        )

        self.assertAlmostEqual(
            self.ws["hydration_results"]["ksigma"], 73.98621213840886, places=4
        )
        self.assertAlmostEqual(
            self.ws["hydration_results"]["klow"], 1494.0321716770457, places=4
        )
        self.assertAlmostEqual(
            self.ws["hydration_results"]["tcorr"], 230.5905102559904, places=4
        )
>>>>>>> b6d05886
        self.assertAlmostEqual(
            self.ws["hydration_results"]["Dlocal"], 1.4987607235715452e-09, places = 6
        )<|MERGE_RESOLUTION|>--- conflicted
+++ resolved
@@ -114,7 +114,7 @@
         self.assertEqual(len(self.data["T1_powers"]), 5)
         self.assertEqual(len(self.data["T1_array"]), 5)
         self.assertEqual(len(result["interpolated_T1"]), 21)
-<<<<<<< HEAD
+
         self.assertAlmostEqual(min(result["interpolated_T1"]), 2.051727288206873, places = 6)
         self.assertAlmostEqual(max(result["interpolated_T1"]), 2.5383409868931706)
         self.assertEqual(len(result["ksigma_array"]), 21)
@@ -131,36 +131,6 @@
         self.assertAlmostEqual(result["klow"], 1286.2512443126634, places = 6)
         self.assertAlmostEqual(result["tcorr"], 485.8952027395348, places = 6)
         self.assertAlmostEqual(result["Dlocal"], 3.01176054373284e-10, places = 6)
-=======
-        self.assertAlmostEqual(
-            min(result["interpolated_T1"]), 2.051727288206873, places=4
-        )
-        self.assertAlmostEqual(
-            max(result["interpolated_T1"]), 2.5383409868931706, places=4
-        )
-        self.assertEqual(len(result["ksigma_array"]), 21)
-        self.assertAlmostEqual(
-            min(result["ksigma_array"]), 2.5002212753387965, places=4
-        )
-        self.assertAlmostEqual(
-            max(result["ksigma_array"]), 19.573744921860015, places=4
-        )
-        self.assertEqual(len(result["ksigma_fit"]), 21)
-        self.assertAlmostEqual(min(result["ksigma_fit"]), 1.9391281665269349, places=4)
-        self.assertAlmostEqual(max(result["ksigma_fit"]), 19.17592802884648, places=4)
-        self.assertEqual(len(result["uncorrected_Ep"]), 21)
-        self.assertAlmostEqual(
-            min(result["uncorrected_Ep"]), -2.90847384506599, places=4
-        )
-        self.assertAlmostEqual(
-            max(result["uncorrected_Ep"]), 0.7434984782673344, places=4
-        )
-
-        self.assertAlmostEqual(result["ksigma"], 20.17803815171555, places=4)
-        self.assertAlmostEqual(result["klow"], 1286.2512443126634, places=4)
-        self.assertAlmostEqual(result["tcorr"], 485.8952027395348, places=4)
-        self.assertAlmostEqual(result["Dlocal"], 3.01176054373284e-10)
->>>>>>> b6d05886
 
         self.assertTrue(
             [x in self.ws["hydration_results"].keys() for x in result.keys()]
@@ -177,7 +147,6 @@
 
         self.assertEqual(len(self.ws["hydration_results"]["interpolated_T1"]), 21)
         self.assertAlmostEqual(
-<<<<<<< HEAD
             min(self.ws["hydration_results"]["interpolated_T1"]), 2.0978389591800344, places = 6
         )
         self.assertAlmostEqual(
@@ -210,60 +179,7 @@
         )
         self.assertAlmostEqual(self.ws["hydration_results"]["klow"], 1494.0321716770457, places = 6)
         self.assertAlmostEqual(self.ws["hydration_results"]["tcorr"], 230.5905102559904, places = 6)
-=======
-            min(self.ws["hydration_results"]["interpolated_T1"]),
-            2.0978389591800344,
-            places=4,
-        )
-        self.assertAlmostEqual(
-            max(self.ws["hydration_results"]["interpolated_T1"]),
-            2.5855460713039324,
-            places=4,
-        )
-        self.assertEqual(len(self.ws["hydration_results"]["ksigma_array"]), 21)
-        self.assertAlmostEqual(
-            min(self.ws["hydration_results"]["ksigma_array"]),
-            3.0565812706454305,
-            places=4,
-        )
-        self.assertAlmostEqual(
-            max(self.ws["hydration_results"]["ksigma_array"]),
-            24.020476541485717,
-            places=4,
-        )
-        self.assertEqual(len(self.ws["hydration_results"]["ksigma_fit"]), 21)
-        self.assertAlmostEqual(
-            min(self.ws["hydration_results"]["ksigma_fit"]),
-            2.3390612006821225,
-            places=4,
-        )
-        self.assertAlmostEqual(
-            max(self.ws["hydration_results"]["ksigma_fit"]),
-            24.280175919600392,
-            places=4,
-        )
-        self.assertEqual(len(self.ws["hydration_results"]["uncorrected_Ep"]), 21)
-        self.assertAlmostEqual(
-            min(self.ws["hydration_results"]["uncorrected_Ep"]),
-            -2.9084738857665413,
-            places=4,
-        )
-        self.assertAlmostEqual(
-            max(self.ws["hydration_results"]["uncorrected_Ep"]),
-            0.7434984946695101,
-            places=4,
-        )
 
-        self.assertAlmostEqual(
-            self.ws["hydration_results"]["ksigma"], 73.98621213840886, places=4
-        )
-        self.assertAlmostEqual(
-            self.ws["hydration_results"]["klow"], 1494.0321716770457, places=4
-        )
-        self.assertAlmostEqual(
-            self.ws["hydration_results"]["tcorr"], 230.5905102559904, places=4
-        )
->>>>>>> b6d05886
         self.assertAlmostEqual(
             self.ws["hydration_results"]["Dlocal"], 1.4987607235715452e-09, places = 6
         )