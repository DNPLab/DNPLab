--- conflicted
+++ resolved
@@ -49,7 +49,6 @@
         shifted_n_pts = np.shape(self.ws["proc"])
         self.assertEqual(shifted_n_pts[0], n_pts[0] - 100)
         self.ws.copy("temp", "proc")
-<<<<<<< HEAD
 
         wf = nmr.hamming_window(len(self.ws["proc"].values))
         self.assertEqual(max(wf), 1.0)
@@ -70,25 +69,10 @@
             places=4,
         )
         self.ws.copy("temp", "proc")
-=======
-        nmr.window(self.ws, type="hamming")
-
-        self.ws.copy("temp", "proc")
-        nmr.window(self.ws, type="hann")
-
-        self.ws.copy("temp", "proc")
-        nmr.window(self.ws, type="lorentz_gauss", linewidth=[5, 10])
-
-        self.ws.copy("temp", "proc")
-        nmr.window(self.ws, type="hamming", linewidth=5, inverse=True)
-        self.ws.copy("temp", "proc")
-        nmr.window(self.ws, type="sin2")
->>>>>>> ab2b63e3
 
         wf = nmr.sin2_window(len(self.ws["proc"]))
         self.assertEqual(max(wf), 1.0)
 
-<<<<<<< HEAD
         wf = nmr.traf_window(self.ws["proc"], dim="t2", exp_lw=1, gauss_lw=1)
 
         wf = nmr.exponential_window(self.ws["proc"], "t2", 5)
@@ -102,11 +86,7 @@
             places=4,
         )
         self.ws.copy("temp", "proc")
-=======
-        self.ws.copy("temp", "proc")
-        nmr.window(self.ws, type="exponential", linewidth=5)
-
->>>>>>> ab2b63e3
+
         self.ws.pop("temp")
 
         nmr.window(self.ws, type="exponential", linewidth=5)
