""" Hydration module
class               description
------------------  ------------------------------------------------------------
ExpOptions          Experiment options, including field, spin label concentrations
Results             Hydration results

function            description
------------------  ------------------------------------------------------------
interpolateT1       # input should be odnpData object, adds to this the interpolated T1p
calcODNP            # input should be odnpData object, ExpOptions object which
                    should contain 'field', 'slC', 'T100', bulk values, choice
                    of smax model, output should be Results object
getTcorr            # returns correlation time tcorr
"""

import numpy as np
from scipy import interpolate
from scipy import optimize
from odnpLab.odnpData import odnpData


# WIP: it depends on how eventually the odnpData object is going to store the
# T1p, T1_power, Enhancements, Enhancement_power.
# TODO: figure out the interface of hydration module to odnpImport module

# input should be odnpData object, adds to this the interpolated T1p
def interpolateT1(indata: odnpData):
    """
    interpolate T1(p)
    :param indata: ODNPData
    :return:
    """
    # TODO: implement this
    raise NotImplementedError


def getT1p(T1: np.array, power: np.array):
    """
    returns a function to calculate T1 at arbitrary power

    :param T1: np.array of T1
    :param power: np.array of power in Watt unit, same length as T1
    :return
        a function that takes power and returns T1.
        points inside the data range will be linearly interpolated
        points outside the data range will be extrapolated
    """
    assert len(T1) == len(power)
    return interpolate.interp1d(power, T1,
                                kind='linear',
                                fill_value='extrapolate')


<<<<<<< HEAD
# input should be odnpData object, ExpOptions object which should contain
# 'field', 'slC', 'T100', bulk values, choice of smax model, output should be
# Results object
def calcODNP(Ep: np.array, T1p: np.array):
=======
def calcODNP(Ep: np.array, T1p: np.array, power: np.array): # input should be odnpData object, ExpOptions object which should contain 'field', 'slC', 'T100', bulk values, choice of smax model, output should be Results object
>>>>>>> 1648fa93
    """
    returns all calculated values

    :param Ep: np.array of enhancements
    :param T1p: np.array of T1, should be same length as Ep
    :return:
        dictionary of the following parameters:
            'k_sigma': k_sigma,
            'k_rho'  : k_rho,
            'ksi'    : ksi,
            'tcorr'  : tcorr,
            'dLocal' : dLocal,
            'k_low'  : k_low
    """
    # Following: J.M. Franck et al. / Progress in Nuclear Magnetic Resonance Spectroscopy 74 (2013) 33–56
    # equations are labeled (#) for where they appear in the paper, sections are specified in some cases
    
    field = 348.5  # static magnetic field in mT, needed to find omega_e and _H

    slC = 200e-6
    # (Eq. 1-2) unit is M, spin label concentration for scaling relaxations to
    # get "relaxivities"
    
    # TODO: define "if" statement for chosing smax option based on smax model choice in ExpOptions object
    # Option 1, tether spin label
    s_max = 1  # (section 2.2) maximal saturation factor
    
    # Option 2, free spin probe
    s_max = 1-(2/(3+(3*(slC*1e-6*198.7)))) # from:
    # M.T. Türke, M. Bennati, Phys. Chem. Chem. Phys. 13 (2011) 3630. &
    # J. Hyde, J. Chien, J. Freed, J. Chem. Phys. 48 (1968) 4211.

    omega_e = (1.76085963023e5 * 1e-6) * (field / 1000) # gamma_e in MHz/T, convert to 1/ps for the tcorr unit later, then correct by field in T.
    # gamma_e is from NIST. The field cancels in the following wRatio but you need these individually for the spectral density functions later.

    omega_H = (267.52218744 * 1e-6) * (field / 1000) # gamma_H in MHz/T, convert to 1/ps for the tcorr unit later, then correct by field in T.
    # gamma_H is from NIST. The field cancels in the following wRatio but you need these individually for the spectral density functions later.

    wRatio = ((omega_e / (2 * 3.14159)) / (omega_H / (2 * 3.14159)))  # (Eq. 4-6) ratio of omega_e and omega_H, divide by (2*pi) to get angular frequency units in order to correspond to S_0/I_0, this is also ~= to the ratio of the resonance frequencies for the experiment, i.e. MW freq/RF freq

    # Ep is the array of enhancements
    # T1p is the array of T1s after interpolated to match the enhancement
    # array.

    ksig_sp = (1 - Ep) / (slC * wRatio * T1p)
    # (Eq. 41) this calculates the array of k_sigma*s(p) from the enhancement array, dividing by the T1p array for the "corrected" analysis
    
    ksig_smax , p_12 = getksigsmax(ksig_sp, power) # fit to the right side of Eq. 42 to get (k_sigma*smax) and half of the power at s_max, called p_12 here
    
    #################
    # TODO: plot: 'Data', {power, ksig_sp}, and the 'Corrected', {power, ksigsp_fit}, and 'Uncorrected', {power, ksig_sp_uncorr} that are calculated below to assess the quality of fit as well as compare "corrected" to "uncorrected" analyses to assess heating.
    
    ksigsp_fit = (ksig_smax * power) / (p_12 + power) # (Eq. 42) calculate the "corrected" k_sigma*s(p) array using the fit parameters, this can be used to plot over the data ksig_sp array to assess the quality of fit. This would correspond to the corrected curves in Figure 9
    
    ksig_sp_uncorr = (1 - Ep) / (slC * wRatio * T10) # (Eq. 44) the "uncorrected" model, this can also be plotted with the corrected curve to determine the severity of heating effects, as in Figure 9. Notice the division by T10 instead of the T1p array
    #################
    
    k_sigma = ksig_smax / s_max
    # (Eq. 43) this divides by the s_max to isolate k_sigma, the "cross" relaxivity, unit is s^-1 M^-1

    ksig_bulk = 95.4  # unit is s^-1 M^-1
    # The only place I can find this is Franck, JM, et. al.; "Anomalously Rapid
    # Hydration Water Diffusion Dynamics Near DNA Surfaces" J. Am. Chem. Soc.
    # 2015, 137, 12013−12023. Figure 3 caption

    T10 = 1.33  # this is the T1 with spin label but at 0 mw power, unit is sec
    T100 = 2.5  # this is the T1 without spin label and without mw power, unit is sec
    k_rho = ((1/T10) - (1/T100)) / slC  # (Eq. 36) "self" relaxivity, unit is s^-1 M^-1

    ksi = k_sigma / k_rho  # (Eq. 3) this is the coupling factor, unitless

    tcorr = getTcorr(ksi, omega_e, omega_H)
    # (Eq. 21-23) this calls the fit to the spectral density functions. The fit
    # optimizes the value of tcorr in the calculation of ksi, the correct tcorr
    # is the one for which the calculation of ksi from the spectral density
    # functions matches the ksi found experimentally. tcorr unit is ps

    tcorr_bulk = 54  # (section 2.5), "corrected" bulk tcorr, unit is ps

    dH2O = 2.3e-9
    # (Eq. 19-20) bulk water diffusivity, unit is d^2/s where d is distance in
    # meters. *didnt use m to avoid confusion with mass

    dSL = 4.1e-10
    # (Eq. 19-20) spin label diffusivity, unit is d^2/s where d is distance in
    # meters. *didnt use m to avoid confusion with mass

    dLocal = (tcorr_bulk / tcorr) * (dH2O + dSL)
    # (Eq. 19-20) local diffusivity, i.e. diffusivity of the water near the spin label

    ############################################################################
    # This is defined in its most compact form in:
    # Frank, JM and Han, SI;  Chapter Five - Overhauser Dynamic Nuclear Polarization
    # for the Study of Hydration Dynamics, Explained. Methods in Enzymology, Volume 615, 2019
    #
    # But also explained well in:
    # Franck, JM, et. al.; "Anomalously Rapid Hydration Water Diffusion Dynamics
    # Near DNA Surfaces" J. Am. Chem. Soc. 2015, 137, 12013−12023.

    k_low = ((5 * k_rho) - (7 * k_sigma)) / 3
    # section 6, (Eq. 13). this describes the relatively slowly diffusing water
    # near the spin label, sometimes called "bound" water
    ############################################################################

    k_low_bulk = 366  # unit is s^-1 M^-1
    # The only place I can find this is Franck, JM, et. al.; "Anomalously Rapid
    # Hydration Water Diffusion Dynamics Near DNA Surfaces" J. Am. Chem. Soc.
    # 2015, 137, 12013−12023. Figure 3 caption
    
    # this list should be in the Results object,
    # should also include flags, exceptions, etc. related to calculations
    return {
        'k_sigma_array' : ksig_smax / smax,
        'k_sigma': k_sigma,
        'ksigma_kbulk_invratio' : 1/(k_sigma/ksig_bulk),
        'k_rho'  : k_rho,
        'k_low'  : k_low,
        'klow_klow_bulk_ratio': k_low / k_low_bulk,
        'ksi'    : ksi,
        'tcorr'  : tcorr,
        'tcorr_tcorr_bulk_ratio': tcorr / tcorr_bulk,
        'dLocal' : dLocal
    }


def getTcorr(ksi: float, omega_e: float, omega_H: float):
    """
    returns correlation time tcorr

    :param ksi: float of epsilon
    :param omega_e: float
    :param omega_H: float
    :return:
        float tcorr
    """

    def get_ksi(tcorr: float, omega_e: float, omega_H: float):
        """
        returns ksi for any given tcorr

        :param tcorr: float
        :param omega_e: float
        :param omega_H: float
        :return:
            float ksi
        """

        # Again using: J.M. Franck et al. / Progress in Nuclear Magnetic Resonance Spectroscopy 74 (2013) 33–56

        # (Eq. 22), difference, sum and H terms for "z"
        zdiff = np.sqrt(1j * (omega_e - omega_H) * tcorr)
        zsum  = np.sqrt(1j * (omega_e + omega_H) * tcorr)
        zH    = np.sqrt(1j * omega_H * tcorr)

        # (Eq. 21) the three forms of the FFHS spectral density function corresponding to the three "z" terms above
        Jdiff = np.real((1 + (zdiff / 4)) / (1 + zdiff + ((4 * (zdiff ** 2)) / 9) + ((zdiff ** 3) / 9)))
        Jsum  = np.real((1 + (zsum  / 4)) / (1 + zsum  + ((4 * (zsum ** 2)) / 9)  + ((zsum ** 3) / 9)))
        JH    = np.real((1 + (zH    / 4)) / (1 + zH    + ((4 * (zH ** 2)) / 9)    + ((zH ** 3) / 9)))
        
        # (Eq. 23) calculation of ksi from the spectral density functions
        ksi_tcorr = ((6 * Jdiff) - Jsum) / ((6 * Jdiff) + (3 * JH) + Jsum)

        return ksi_tcorr

    # root finding
    # see https://docs.scipy.org/doc/scipy/reference/optimize.html
    results = optimize.root_scalar(
        lambda tcorr: ((get_ksi(tcorr, omega_e=omega_e, omega_H=omega_H) - ksi) ** 2),
        method='newton',
        x0=500)

    assert results.converged
    return results.root


# TODO: make sure the ksig_sp fit below is coded correctly, along with the call at ~line 76. it should take as inputs the ksig_sp array and the power array and output the fit parameters ksig_smax and p_12. Use scipy.least_squares(get_ksigsmax,..) to match the calculation of ksigsp_fit to ksig_sp varying ksig_smax and p_12. A good initial guess for ksig_smax would be ~50-100, a good guess for p_12 would be ~max(power)/2.

def getksigsmax(ksig_sp: float, power: float):
"""
returns ksig_smax and p_12

:param ksig_sp: float of array of (k_sigma * s(p))
:param power: float of power array
:return:
    float ksig_smax
"""

    def get_ksigsmax([ksig_smax, p_12], power: float):
        """
        returns ksigs_p for any given ksig_smax and p_12

        :param ksig_sp: float of array of (k_sigma * s(p))
        :param power: float of power array
        
        :return:
            float ksigsp_fit
        """

        # Again using: J.M. Franck et al. / Progress in Nuclear Magnetic Resonance Spectroscopy 74 (2013) 33–56
        
        # Right side of Eq. 42. This function should fit to ksig_sp
        ksigsp_fit = (ksig_smax * power) / (p_12 + power)

        return ksigsp_fit

    # least-squares fitting. I like this one because it can calculate a jacobian that we can use to get an estimate of the error in k_sigma.
    # see https://docs.scipy.org/doc/scipy/reference/generated/scipy.optimize.least_squares.html#scipy.optimize.least_squares
    
    results = optimize.least_squares(get_ksigsmax, [75, (max(power) / 2)],  jac='3-point', method='lm'),

    assert results.converged
    return results.root<|MERGE_RESOLUTION|>--- conflicted
+++ resolved
@@ -51,14 +51,10 @@
                                 fill_value='extrapolate')
 
 
-<<<<<<< HEAD
 # input should be odnpData object, ExpOptions object which should contain
 # 'field', 'slC', 'T100', bulk values, choice of smax model, output should be
 # Results object
-def calcODNP(Ep: np.array, T1p: np.array):
-=======
-def calcODNP(Ep: np.array, T1p: np.array, power: np.array): # input should be odnpData object, ExpOptions object which should contain 'field', 'slC', 'T100', bulk values, choice of smax model, output should be Results object
->>>>>>> 1648fa93
+def calcODNP(Ep: np.array, T1p: np.array, power: np.array):
     """
     returns all calculated values
 
@@ -91,29 +87,46 @@
     # M.T. Türke, M. Bennati, Phys. Chem. Chem. Phys. 13 (2011) 3630. &
     # J. Hyde, J. Chien, J. Freed, J. Chem. Phys. 48 (1968) 4211.
 
-    omega_e = (1.76085963023e5 * 1e-6) * (field / 1000) # gamma_e in MHz/T, convert to 1/ps for the tcorr unit later, then correct by field in T.
-    # gamma_e is from NIST. The field cancels in the following wRatio but you need these individually for the spectral density functions later.
-
-    omega_H = (267.52218744 * 1e-6) * (field / 1000) # gamma_H in MHz/T, convert to 1/ps for the tcorr unit later, then correct by field in T.
-    # gamma_H is from NIST. The field cancels in the following wRatio but you need these individually for the spectral density functions later.
-
-    wRatio = ((omega_e / (2 * 3.14159)) / (omega_H / (2 * 3.14159)))  # (Eq. 4-6) ratio of omega_e and omega_H, divide by (2*pi) to get angular frequency units in order to correspond to S_0/I_0, this is also ~= to the ratio of the resonance frequencies for the experiment, i.e. MW freq/RF freq
+    omega_e = (1.76085963023e5 * 1e-6) * (field / 1000)
+    # gamma_e in MHz/T, convert to 1/ps for the tcorr unit later, then correct by field in T.
+    # gamma_e is from NIST. The field cancels in the following wRatio but you
+    # need these individually for the spectral density functions later.
+
+    omega_H = (267.52218744 * 1e-6) * (field / 1000)
+    # gamma_H in MHz/T, convert to 1/ps for the tcorr unit later, then correct by field in T.
+    # gamma_H is from NIST. The field cancels in the following wRatio but you
+    # need these individually for the spectral density functions later.
+
+    wRatio = ((omega_e / (2 * 3.14159)) / (omega_H / (2 * 3.14159)))
+    # (Eq. 4-6) ratio of omega_e and omega_H, divide by (2*pi) to get angular
+    # frequency units in order to correspond to S_0/I_0, this is also ~= to the
+    # ratio of the resonance frequencies for the experiment, i.e. MW freq/RF freq
 
     # Ep is the array of enhancements
     # T1p is the array of T1s after interpolated to match the enhancement
     # array.
 
     ksig_sp = (1 - Ep) / (slC * wRatio * T1p)
-    # (Eq. 41) this calculates the array of k_sigma*s(p) from the enhancement array, dividing by the T1p array for the "corrected" analysis
-    
-    ksig_smax , p_12 = getksigsmax(ksig_sp, power) # fit to the right side of Eq. 42 to get (k_sigma*smax) and half of the power at s_max, called p_12 here
+    # (Eq. 41) this calculates the array of k_sigma*s(p) from the enhancement array,
+    # dividing by the T1p array for the "corrected" analysis
+    
+    ksig_smax , p_12 = getksigsmax(ksig_sp, power)
+    # fit to the right side of Eq. 42 to get (k_sigma*smax) and half of the power at s_max, called p_12 here
     
     #################
-    # TODO: plot: 'Data', {power, ksig_sp}, and the 'Corrected', {power, ksigsp_fit}, and 'Uncorrected', {power, ksig_sp_uncorr} that are calculated below to assess the quality of fit as well as compare "corrected" to "uncorrected" analyses to assess heating.
-    
-    ksigsp_fit = (ksig_smax * power) / (p_12 + power) # (Eq. 42) calculate the "corrected" k_sigma*s(p) array using the fit parameters, this can be used to plot over the data ksig_sp array to assess the quality of fit. This would correspond to the corrected curves in Figure 9
-    
-    ksig_sp_uncorr = (1 - Ep) / (slC * wRatio * T10) # (Eq. 44) the "uncorrected" model, this can also be plotted with the corrected curve to determine the severity of heating effects, as in Figure 9. Notice the division by T10 instead of the T1p array
+    # TODO: plot: 'Data', {power, ksig_sp}, and the 'Corrected', {power, ksigsp_fit},
+    #  and 'Uncorrected', {power, ksig_sp_uncorr} that are calculated below to assess
+    #  the quality of fit as well as compare "corrected" to "uncorrected" analyses to assess heating.
+    
+    ksigsp_fit = (ksig_smax * power) / (p_12 + power)
+    # (Eq. 42) calculate the "corrected" k_sigma*s(p) array using the fit parameters,
+    # this can be used to plot over the data ksig_sp array to assess the quality of fit.
+    # This would correspond to the corrected curves in Figure 9
+    
+    ksig_sp_uncorr = (1 - Ep) / (slC * wRatio * T10)
+    # (Eq. 44) the "uncorrected" model, this can also be plotted with the corrected
+    # curve to determine the severity of heating effects, as in Figure 9.
+    # Notice the division by T10 instead of the T1p array
     #################
     
     k_sigma = ksig_smax / s_max
